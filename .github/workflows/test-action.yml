name: Add JIRA Links
on:
  pull_request:
    branches:
      - master
    types: [opened, edited, reopened, synchronize]

permissions:
  pull-requests: write

jobs:
  add-jira-links:
    runs-on: ubuntu-latest
    steps:
<<<<<<< HEAD
      - uses: codenamegrant/jira-pr-link-action@v0.0.15
=======
      - uses: codenamegrant/jira-pr-link-action@v1
>>>>>>> 5230fd25
        with:
          github-token: ${{ secrets.GITHUB_TOKEN }}
          jira-base-url: 'https://test-company.atlassian.net'
          jira-link-mode: 'body-end'
          issue-pattern: '(MyProject-\d+)'<|MERGE_RESOLUTION|>--- conflicted
+++ resolved
@@ -12,11 +12,7 @@
   add-jira-links:
     runs-on: ubuntu-latest
     steps:
-<<<<<<< HEAD
-      - uses: codenamegrant/jira-pr-link-action@v0.0.15
-=======
       - uses: codenamegrant/jira-pr-link-action@v1
->>>>>>> 5230fd25
         with:
           github-token: ${{ secrets.GITHUB_TOKEN }}
           jira-base-url: 'https://test-company.atlassian.net'
